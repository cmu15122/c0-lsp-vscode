# Change Log

<!--- 
## [2.1.0]
*New major feature*: Indentor. "Format document" will now properly indent the document 
-->

<<<<<<< HEAD
## [2.1.0] - March 18, 2020
- Added go-to-definition for `#use`'d libraries/files
=======
## [2.1.0]
- Added go-to-definition for `#use`'d libraries/files  ([issue #20](https://github.com/CalLavicka/c0-vscode-extension/issues/20))
>>>>>>> abec21dc
- Added completion for struct names (`struct foo`) and documentation 
- Fixed parsing failures when the path to the open file contains parens or other funny characters ([issue #40](https://github.com/CalLavicka/c0-vscode-extension/issues/40))
- Fixed local variable completions not working properly when they were declared in the topmost scope of a function
- Fixed documentation hints not appearing for typedefs 

## [2.0.2] - March 9, 2020
- Fixed bug involving editing a file when not in a workspace
- Fixed object of hastag not getting typechecked

## [2.0.1] - February 7, 2020
- Added images to README
- Fixed bug involving struct accesses immediately after an assignment

## [2.0.0] - February 6, 2020
- *New major feature*: Documentation hints. Documentation will now be displayed for structs, 
functions, and typedefs in the code completion/hover information window.
- Added `assert()`, `error()`, `alloc`, `alloc_array` to code completion items 
- Added autocompletion for contract types
- Added autocompletion for variables in contracts 
- Increased the situations in which struct field name autocompletion would work 
- Fixed syntax highlighting issue involving "disabled" contracts (e.g. `// @`)
- Fixed syntax highlighting issue involving spaces between brackets when declaring a variable with an array type (e.g. `int[  ] A;`)
- Fixed bug where the extension would not detect newly created C0 files
- Corrected a small typo in `parse.h0` 


## [1.3.5] - January 16, 2020
- Reverted incorrectly published code 

## [1.3.4] - January 16, 2020
- Library headers are now copied when read, so any changes will not persist 
- Fixed a bug regarding go-to definition of struct fields in different files
- Fixed a bug regarding multiple compilation paths through a single file
- Fixed a bug with c0-light theme menu colors

## [1.3.3] - January 12, 2020
- Declarations from a library header now have their location reported as being from the library (e.g. `#use <string>` instead of `string.h0`) 

## [1.3.2] - January 12, 2020
- Added semicolons to the end of contracts in hover and completion windows
- Fixed a typo in the README
- Fixed a bug where a diagnostic warning that no project file was found would appear for header files.

## [1.3.1] - January 11, 2020
- Fixed a bug involving character literals `'"'` and `'\\'`
- Fixed a bug involving files not found while expanding a glob in README.txt 
- Fixed an issue involving highlighting multiline contract blocks 
- Added squiggles for all exceptions raised during typechecking and parsing - including `ImpossibleErrors` as these help in tracking down bugs 

## [1.3.0] - January 11, 2020
- The extension will now attempt to get dependencies off `README.txt` instead of `project.txt` when available
- Code completion will only suggest functions from other files if they have a separate prototype declared, to prevent implementation details from leaking 

## [1.2.2] - January 10, 2020

- In the code completion info panel, file paths will now be displayed relative to the workspace root, instead of the full URI being shown 
- Multiple "build targets" are now supported. This is a breaking change to the project.txt file format. Now, each build target should be on a separate line, with files separated by spaces in the order they should be compiled 

## [1.2.1] - January 8, 2020

- Added signature and parameter hints, these show details about the current parameter when calling a function
- In some cases where the struct type can be determined, the completion list will now only suggest fields of that struct when invoking completions after `->` or `.`

## [1.1.7] - January 5, 2020

- Initial release
- Code completion of local variables, function names, typedefs, struct names, struct field names
- Syntax highlighting for all C1 constructs
- Full C0/C1 feature support
- Go-to-definition for everything
- Type information on hover for everything, as well as contracts on functions
- Hover over a type identifier to expand it
- Syntax highlighting for C0VM bytecode and Clac definition files
<|MERGE_RESOLUTION|>--- conflicted
+++ resolved
@@ -5,13 +5,8 @@
 *New major feature*: Indentor. "Format document" will now properly indent the document 
 -->
 
-<<<<<<< HEAD
 ## [2.1.0] - March 18, 2020
-- Added go-to-definition for `#use`'d libraries/files
-=======
-## [2.1.0]
 - Added go-to-definition for `#use`'d libraries/files  ([issue #20](https://github.com/CalLavicka/c0-vscode-extension/issues/20))
->>>>>>> abec21dc
 - Added completion for struct names (`struct foo`) and documentation 
 - Fixed parsing failures when the path to the open file contains parens or other funny characters ([issue #40](https://github.com/CalLavicka/c0-vscode-extension/issues/40))
 - Fixed local variable completions not working properly when they were declared in the topmost scope of a function
