--- conflicted
+++ resolved
@@ -195,7 +195,6 @@
 
 // This handler provides the initial list of the completion items.
 connection.onCompletion((completionInfo: CompletionParams): CompletionItem[] => {
-<<<<<<< HEAD
   // TODO: use completionInfo to figure out if we should add keywords or not
 
   // The pass parameter contains the position of the text document in
@@ -245,10 +244,10 @@
         // We can't use these because contracts can be on both
         // the prototype and on the definition, and both count
 
-        // const requires = decl.preconditions.map(precond => 
-        //     ` - ${mkCodeString("//@requires " + expressionToString(precond))}\n`);
-        // const ensures = decl.postconditions.map(postcond =>
-        //     ` - ${mkCodeString("//@ensures " + expressionToString(postcond))}\n`);
+        const requires = decl.preconditions.map(precond => 
+            `${mkCodeString("//@requires " + expressionToString(precond))}\n`);
+        const ensures = decl.postconditions.map(postcond =>
+            `${mkCodeString("//@ensures " + expressionToString(postcond))}\n`);
 
         // const existingItem = functionDecls.get(decl.id.name);
         // if (existingItem) {
@@ -259,8 +258,14 @@
           label: decl.id.name,
           kind: CompletionItemKind.Function,
           documentation: {
-            kind: "markdown",
-            value: mkCodeString(typeToString({ tag: "FunctionType", definition: decl }))
+              kind: "markdown",
+              value: `${
+                  mkCodeString(typeToString({ tag: "FunctionType", definition: decl }))
+              }\n${
+              requires
+              }\n${
+              ensures
+              }`
           },
           detail: decl.loc?.source || undefined
         });
@@ -280,87 +285,6 @@
             });
           }
           break;
-=======
-    // TODO: use completionInfo to figure out if we should add keywords or not
-
-    // The pass parameter contains the position of the text document in
-    // which code complete got requested. 
-    const keywords: CompletionItem[] = 
-        basicLexing.identifier.keywords.keyword.map(word => ({ 
-            label: word, 
-            kind: CompletionItemKind.Keyword,
-        }));
-
-    const pos = ast.fromVscodePosition(completionInfo.position);
-
-    const decls = openFiles.get(completionInfo.textDocument.uri);
-    if (decls === undefined) return keywords;
-    
-    // Add all gdecl names
-    const functionDecls: Map<string, CompletionItem> = new Map();
-    const typedefs: CompletionItem[] = [];
-    const locals: CompletionItem[] = [];
-
-    // TODO: only show decls up to this point 
-    for (const decl of decls.decls) {
-        switch (decl.tag) {
-            case "TypeDefinition":
-                typedefs.push({
-                    label: decl.definition.id.name,
-                    kind: CompletionItemKind.Interface,
-                    documentation: mkMarkdownCode(`typedef ${typeToString(decl.definition.kind)} ${decl.definition.id.name}`),
-                    detail: (decl.loc?.source) || undefined
-                });
-                break;
-
-            case "FunctionDeclaration": {
-                // We can't use these because contracts can be on both
-                // the prototype and on the definition, and both count
-
-                const requires = decl.preconditions.map(precond => 
-                    `${mkCodeString("//@requires " + expressionToString(precond))}\n`);
-                const ensures = decl.postconditions.map(postcond =>
-                    `${mkCodeString("//@ensures " + expressionToString(postcond))}\n`);
-
-                // const existingItem = functionDecls.get(decl.id.name);
-                // if (existingItem) {
-                //     // Append new contracts
-                //     //existingItem.
-                // }    
-                functionDecls.set(decl.id.name, {
-                    label: decl.id.name,
-                    kind: CompletionItemKind.Function,
-                    documentation: {
-                        kind: "markdown",
-                        value: `${
-                            mkCodeString(typeToString({ tag: "FunctionType", definition: decl }))
-                        }\n${
-                        requires
-                        }\n${
-                        ensures
-                        }`
-                    },
-                    detail: decl.loc?.source || undefined
-                });
-                if (decl.body) {
-                    // Look in the function body for local variables 
-                    if (!isInside(pos, decl.body.loc)) break;
-            
-                    const searchResult = findStatement(decl.body, null, { pos, genv: decls });                    
-                    if (searchResult === null || searchResult.environment === null) break; 
-
-                    for (const [name, type] of searchResult.environment) {
-                        locals.push({
-                            label: name,
-                            kind: CompletionItemKind.Variable,
-                            documentation: mkMarkdownCode(`${typeToString(type)} ${name}`),
-                            detail: decl.loc?.source || undefined
-                        });
-                    }
-                    break;
-                }
-            }
->>>>>>> d5a3a6ee
         }
       }
     }
@@ -419,7 +343,6 @@
 });
 
 connection.onDefinition((data: TextDocumentPositionParams): LocationLink[] | null => {
-<<<<<<< HEAD
   function toLocationLink(loc: ast.SourceLocation): LocationLink[] | null {
     return [{
       targetUri: loc.source || data.textDocument.uri,
@@ -468,48 +391,6 @@
         const func = getFunctionDeclaration(genv, name);
         if (func && func.loc) {
           return toLocationLink(func.loc);
-=======
-    const genv = openFiles.get(data.textDocument.uri);
-    // Indicates no successful parse so far 
-    if (genv === undefined) { return null; }
-
-    const pos: ast.Position = ast.fromVscodePosition(data.position);
-
-    for (const decl of genv.decls) {
-        if (decl.tag !== "FunctionDeclaration") continue;
-        // FIXME: look inside contracts too 
-        if (decl.body === null) continue;
-        // Only look in declarations in the current document
-        if (decl.loc?.source !== data.textDocument.uri) continue;
-
-        if (!isInside(pos, decl.body.loc)) continue;
-
-        const searchResult = findStatement(decl.body, null, { pos, genv });
-        
-        // This indicates that the user hovered over something that
-        // wasn't an indentifier 
-        if (searchResult === null || searchResult.data === null) return null;
-
-        const { name, type } = searchResult.data;
-
-        if (type.tag === "FunctionType") {
-            // Look up function
-            // TODO: suggest both the function declaration and the function definition 
-            const func = getFunctionDeclaration(genv, name); 
-            if (func && func.loc && func.loc.source && func.id.loc && func.returns.loc) {
-                return [{
-                    targetUri: func.loc.source,
-                    targetRange: {
-                        start: ast.toVscodePosition(func.returns.loc.start),
-                        end: ast.toVscodePosition(func.id.loc.end)
-                    },
-                    targetSelectionRange: {
-                        start: ast.toVscodePosition(func.id.loc.start),
-                        end: ast.toVscodePosition(func.id.loc.end)
-                    }
-                }];
-            }
->>>>>>> d5a3a6ee
         }
       }
       const definition: EnvEntry | undefined = searchResult.environment?.get(name);
